"""
This file is part of FNFTpy.
FNFTpy provides wrapper functions to interact with FNFT,
a library for the numerical computation of nonlinear Fourier transforms.

For FNFTpy to work, a copy of FNFT has to be installed.
For general information, source files and installation of FNFT,
visit FNFT's github page: https://github.com/FastNFT

For information about setup and usage of FNFTpy see README.md or documentation.

FNFTpy is free software; you can redistribute it and/or
modify it under the terms of the version 2 of the GNU General
Public License as published by the Free Software Foundation.

FNFTpy is distributed in the hope that it will be useful,
but WITHOUT ANY WARRANTY; without even the implied warranty of
MERCHANTABILITY or FITNESS FOR A PARTICULAR PURPOSE.  See the
GNU General Public License for more details.

You should have received a copy of the GNU General Public License
along with this program. If not, see <http://www.gnu.org/licenses/>.

Contributors:

Christoph Mahnke, 2018-2021

"""

import unittest
<<<<<<< HEAD
from testfunctions import KdvvExampleTest, KdvvExampleTestProvideBoundStateGuesses, \
    KdvvExampleTestMex4BoundStates, \
    NsepExampleTest, NsevExampleTest, NsevExampleTestBoundStateGuesses, NsevExampleTestBoundStateGuessesMex4, NsevExampleTestRF,\
    NsevDstCstInputTest, NsevInverseExample, NsevInverseExample2,NsevInverseExampleMex1, NsevInverseExampleMex3,\
=======
from testfunctions import KdvvExampleTest, KdvvExampleTest_provide_bound_states, \
    ManakovvExampleTest, ManakovvMexExampleTest,\
    NsepExampleTest, NsevExampleTest, NsevExampleTest_bound_state_guesses,\
    NsevDstCstInputTest, NsevInverseExample, NsevInverseExample2, \
>>>>>>> fabe2269
    NsevInverseInputVariation, FnftpyOptionsTest
from FNFTpy import print_fnft_version

options_suite = unittest.TestLoader().loadTestsFromTestCase(FnftpyOptionsTest)

kdvv_suite = unittest.TestLoader().loadTestsFromTestCase(KdvvExampleTest)
kdvv_bound_states_mex4 = unittest.TestLoader().loadTestsFromTestCase(KdvvExampleTestMex4BoundStates)
kdvv_newton_bound_suite = unittest.TestLoader().loadTestsFromTestCase(KdvvExampleTestProvideBoundStateGuesses)

manakovv_suite1 = unittest.TestLoader().loadTestsFromTestCase(ManakovvExampleTest)
manakovv_suite2 = unittest.TestLoader().loadTestsFromTestCase(ManakovvMexExampleTest)

nsep_suite = unittest.TestLoader().loadTestsFromTestCase(NsepExampleTest)

nsev_suite1 = unittest.TestLoader().loadTestsFromTestCase(NsevExampleTest)
nsev_suite2 = unittest.TestLoader().loadTestsFromTestCase(NsevDstCstInputTest)
nsev_suite3 = unittest.TestLoader().loadTestsFromTestCase(NsevExampleTestBoundStateGuesses)
nsev_suite4 = unittest.TestLoader().loadTestsFromTestCase(NsevExampleTestBoundStateGuessesMex4)
nsev_suite5 = unittest.TestLoader().loadTestsFromTestCase(NsevExampleTestRF)

nsev_inverse_suite1 = unittest.TestLoader().loadTestsFromTestCase(NsevInverseExample)
nsev_inverse_suite2 = unittest.TestLoader().loadTestsFromTestCase(NsevInverseExample2)
nsev_inverse_suite3 = unittest.TestLoader().loadTestsFromTestCase(NsevInverseExampleMex1)
nsev_inverse_suite4 = unittest.TestLoader().loadTestsFromTestCase(NsevInverseExampleMex3)
nsev_inverse_suite5 = unittest.TestLoader().loadTestsFromTestCase(NsevInverseInputVariation)

suite = unittest.TestSuite([
                            options_suite,
                            kdvv_suite,
                            kdvv_bound_states_mex4,
                            kdvv_newton_bound_suite,
                            manakovv_suite1,
                            manakovv_suite2,
                            nsep_suite,
<<<<<<< HEAD
                            nsev_suite1,
                            nsev_suite2,
                            nsev_suite3,
                            nsev_suite4,
                            nsev_suite5,
=======
                            nsev_suite1, nsev_suite2, nsev_suite3,
>>>>>>> fabe2269
                            nsev_inverse_suite1,
                            nsev_inverse_suite2,
                            nsev_inverse_suite3,
                            nsev_inverse_suite4,
                            nsev_inverse_suite5
                            ])

print_fnft_version()
print(
    "\n Note: some output for 'FNFT errors' are intended. This is to check whether errors are catched\n\n")
t1 = unittest.TextTestRunner(buffer=True, verbosity=5).run(suite)<|MERGE_RESOLUTION|>--- conflicted
+++ resolved
@@ -28,17 +28,11 @@
 """
 
 import unittest
-<<<<<<< HEAD
 from testfunctions import KdvvExampleTest, KdvvExampleTestProvideBoundStateGuesses, \
     KdvvExampleTestMex4BoundStates, \
-    NsepExampleTest, NsevExampleTest, NsevExampleTestBoundStateGuesses, NsevExampleTestBoundStateGuessesMex4, NsevExampleTestRF,\
+    ManakovvExampleTest, ManakovvMexExampleTest, \
+NsepExampleTest, NsevExampleTest, NsevExampleTestBoundStateGuesses, NsevExampleTestBoundStateGuessesMex4, NsevExampleTestRF,\
     NsevDstCstInputTest, NsevInverseExample, NsevInverseExample2,NsevInverseExampleMex1, NsevInverseExampleMex3,\
-=======
-from testfunctions import KdvvExampleTest, KdvvExampleTest_provide_bound_states, \
-    ManakovvExampleTest, ManakovvMexExampleTest,\
-    NsepExampleTest, NsevExampleTest, NsevExampleTest_bound_state_guesses,\
-    NsevDstCstInputTest, NsevInverseExample, NsevInverseExample2, \
->>>>>>> fabe2269
     NsevInverseInputVariation, FnftpyOptionsTest
 from FNFTpy import print_fnft_version
 
@@ -65,23 +59,18 @@
 nsev_inverse_suite4 = unittest.TestLoader().loadTestsFromTestCase(NsevInverseExampleMex3)
 nsev_inverse_suite5 = unittest.TestLoader().loadTestsFromTestCase(NsevInverseInputVariation)
 
-suite = unittest.TestSuite([
-                            options_suite,
+suite = unittest.TestSuite([options_suite,
                             kdvv_suite,
                             kdvv_bound_states_mex4,
                             kdvv_newton_bound_suite,
                             manakovv_suite1,
                             manakovv_suite2,
                             nsep_suite,
-<<<<<<< HEAD
                             nsev_suite1,
                             nsev_suite2,
                             nsev_suite3,
                             nsev_suite4,
                             nsev_suite5,
-=======
-                            nsev_suite1, nsev_suite2, nsev_suite3,
->>>>>>> fabe2269
                             nsev_inverse_suite1,
                             nsev_inverse_suite2,
                             nsev_inverse_suite3,
