--- conflicted
+++ resolved
@@ -81,11 +81,5 @@
                             ])
 
 print_fnft_version()
-<<<<<<< HEAD
-print(
-    "\n Note: some output for 'FNFT errors' are intended. This is to check whether errors are catched\n\n")
-t1 = unittest.TextTestRunner(buffer=True, verbosity=5).run(suite)
-=======
 #print("\n\nthe FNFT error ('FNFT Error: Sanity check failed (Neither contspec nor discspec provided.)') is intended: just to check that it is catched without crashing ...\n\n")
-t1 = unittest.TextTestRunner(buffer=True, verbosity=1).run(suite)
->>>>>>> 57e6bfb0
+t1 = unittest.TextTestRunner(buffer=True, verbosity=1).run(suite)