"""
This file is part of FNFTpy.
FNFTpy provides wrapper functions to interact with FNFT,
a library for the numerical computation of nonlinear Fourier transforms.

For FNFTpy to work, a copy of FNFT has to be installed.
For general information, source files and installation of FNFT,
visit FNFT's github page: https://github.com/FastNFT

For information about setup and usage of FNFTpy see README.md or documentation.

FNFTpy is free software; you can redistribute it and/or
modify it under the terms of the version 2 of the GNU General
Public License as published by the Free Software Foundation.

FNFTpy is distributed in the hope that it will be useful,
but WITHOUT ANY WARRANTY; without even the implied warranty of
MERCHANTABILITY or FITNESS FOR A PARTICULAR PURPOSE.  See the
GNU General Public License for more details.

You should have received a copy of the GNU General Public License
along with this program. If not, see <http://www.gnu.org/licenses/>.

Contributors:

Christoph Mahnke, 2018-2021

"""

import unittest
import numpy as np
from .array_test import relnorm
from examples import nsep_example
from FNFTpy import nsep, fnft_nsep_loc, fnft_nse_discretization, fnft_nsep_filt


class NsepExampleTest(unittest.TestCase):
    """Testcase for nsep_example, (mimic of C example)."""

    def setUp(self):
        self.res = nsep_example()
        # self.res = nsep_example(loc=fnft_nsep_loc.MIXED, maxev=20)
        self.expected = {'main': np.array([1.29133168 + 6.20755497e-09j, 1.29133165 - 2.43783858e-09j,
                                           -0.99999999 - 8.65909596e-01j, -0.99999999 - 8.65909598e-01j,
                                           0.11812379 + 1.39929078e-09j, 0.11812416 - 4.23632405e-07j,
                                           -0.99999999 + 8.65909598e-01j, -0.99999999 + 8.65909598e-01j,
                                           1.82846271 + 1.15271427e-08j, 1.82846267 + 4.17009152e-10j,
                                           0.7321088 + 2.14041300e-09j, 0.73210888 - 1.21983992e-07j,
                                           -0.99999999 - 9.99899604e-01j, -1.01392233 - 4.31204461e-05j,
                                           -1.01441588 + 5.29052866e-05j, -0.98558342 - 5.27110635e-05j,
                                           -0.98607588 + 4.08981616e-05j, -0.99999999 + 9.99899604e-01j]),
                         'aux': np.array([1.82846264 - 2.03421871e-15j, 1.29133168 + 2.31746575e-15j,
                                          0.73210878 - 1.62036153e-15j, 0.11812379 + 1.77918869e-15j,
                                          -0.99999999 - 8.65909474e-01j, -0.99999999 + 8.65909474e-01j])
                         }

    def test_nsep_example(self):
        with self.subTest('check FNFT nsep return value'):
            self.assertEqual(self.res['return_value'], 0, "FNFT nsep return value")
        with self.subTest('check M value'):
            self.assertEqual(self.res['M'], 6, "M not 6")
        with self.subTest('check aux spectrum value'):
            self.assertTrue(relnorm(
                np.sort_complex(self.expected['aux']),
                np.sort_complex(np.around(self.res['aux'], 8))) < 2e-9
                            , "aux spectrum not as expected")
        with self.subTest('check K value'):
            self.assertEqual(self.res['K'], 18, "K not 18")
        with self.subTest('check main spectrum value'):
            self.assertTrue(relnorm(
                np.sort_complex(self.expected['main']),
                np.sort_complex(np.around(self.res['main'], 8))) < 3e-9, "main spectrum not as expected")


class NsepExampleTest_priorNewton(unittest.TestCase):
    """Testcase for nsep_example, (mimic of C example).

    results are prior to introductions of Newton localization,
    and can now be achieved with options:  loc= 2 (MIXED) and maxev=20"""

    def setUp(self):
        # self.res = nsep_example()
        self.res = nsep_example(loc=fnft_nsep_loc.MIXED, maxev=20, verbose=False)
        self.expected = {'main': np.array([-1.0 + -0.865909j,
                                           -1.0 + -0.865909j,
                                           -1.0 + 0.865909j,
                                           -1.0 + 0.865909j,
                                           -1.0 + -0.9999j,
                                           -1.0 + 0.9999j,
                                           0.11804 + 6.56651e-08j,
                                           1.29147 + 1.11864e-08j,
                                           -0.999928 + -3.7809e-05j,
                                           0.732246 + -1.84169e-09j,
                                           1.82865 + 1.74943e-08j,
                                           ]),
                         'aux': np.array([
                             - 1.0 + -0.865909j,
                             - 1.0 + 0.865909j,
                             - 0.999939 + 1.87816e-08j,
                             0.118146 + 2.82216e-07j,
                             0.732225 + 1.1282e-08j,
                             1.29152 + 6.35545e-08j,
                             1.82871 + 8.88013e-08j,
                         ])
                         }

    def test_nsep_example(self):
        with self.subTest('check FNFT nsep return value'):
            self.assertEqual(self.res['return_value'], 0, "FNFT nsep return value")
        with self.subTest('check M value'):
            self.assertEqual(self.res['M'], 7, "M not 7")
        with self.subTest('check aux spectrum value'):
<<<<<<< HEAD
            self.assertTrue(relnorm(
                np.sort_complex(self.expected['aux']),
                np.sort_complex(np.around(self.res['aux'], 8))) < 8e-7,
                            "aux spectrum not as expected")
=======
            #self.assertTrue(check_array(
            #    np.sort_complex(np.around(self.res['aux'], 8)),
            #    np.sort_complex(self.expected['aux'])
            #), "aux spectrum not as expected")
            self.assertTrue(relnorm(np.sort_complex(np.around(self.res['aux'], 8)),
                                np.sort_complex(np.around(self.expected['aux'], 8))),
                        'aux spec not as expected')
>>>>>>> 4a01d605
        with self.subTest('check K value'):
            self.assertEqual(self.res['K'], 11, "K not 11")
        with self.subTest('check main spectrum value'):
            self.assertTrue(
                relnorm(self.expected['main'], self.res['main']) < 8e-7, "main spectrum not as expected")


class NsepExampleTestNewtonProvideGuesses(unittest.TestCase):
    """Testcase for Newton, provide spectrum guesses

    this is based on the C-test fnft_nsep_test_numerical_focusing_1_newton.c from FNFT
    """

    def setUp(self):
        D = 256
        tvec = np.linspace(0, 6.628591515456010e-01, D + 1)

        p1 = np.array([-1.85202464e+04, 6.26958648e+04, -7.91754906e+04, 4.85502206e+04,
                       -1.57032190e+04, 2.67354910e+03, -1.46260331e+02, -2.17949037e+01,
                       4.86597410e+00])
        p2 = np.array([-1.43909055e+03, 4.87169689e+03, -6.15222379e+03, 3.77252884e+03,
                       -1.22019727e+03, 2.07744496e+02, -1.13649601e+01, -1.69354334e+00,
                       -3.85382403e-03])
        q = np.polyval(p1, tvec) + 1.0j * np.polyval(p2, tvec)
        phaseshift = np.angle(q[D - 1] / q[0])
        kappa = 1

        # guesses main spectrum
        msg = np.array([-5j + 0.1, -2j - 0.1j, -1j - 0.1, 1j + 0.03j, 2j + 0.001 - 0.7j, 5j - 0.4 + 0.1j,
                        -5j + 0.3j - 0.34, -2j + 0.4, -1j + 0.1, 1j + 0.1j, 2j - 0.213,
                        5j + 0.023j])

        asg = [-8e-02 + 2e+00j,
               -1e-01 + 8e-01j]
        K = 6
        M = 2
        self.res = nsep(q, tvec[0], tvec[-1], loc=fnft_nsep_loc.NEWTON,
                        dis=fnft_nse_discretization.BO, msg=msg, asg=asg,
                        filt=fnft_nsep_filt.MANUAL, phase_shift=phaseshift,
                        bb=[-1, 1, -10, 10], K=K, M=M,
                        )
        self.expected = {'main': np.array([-0.00181824 - 1.99981954j, -0.00181824 - 1.99981954j,
                                           -0.00241909 - 0.99580493j, -0.00241909 + 0.99580493j,
                                           -0.00241909 + 0.99580493j, -0.00181824 + 1.99981954j,
                                           -0.00210357 - 4.99956773j, -0.00210357 + 4.99956773j]),
                         'aux': np.array([-0.09280166 + 2.05047205j, -0.12843711 + 0.81790468j])}

    def test_nsep_check_provide_guesses(self):
        with self.subTest('check FNFT nsep return value'):
            self.assertEqual(self.res['return_value'], 0, "FNFT nsep return value")
        with self.subTest('check aux spectrum value'):
            self.assertTrue(
                relnorm(self.expected['aux'], self.res['aux']) < 3e-9, "aux spectrum not as expected")

        with self.subTest('check main spectrum value'):
            self.assertTrue(
                relnorm(self.expected['main'], self.res['main']) < 2e-9
                , "main spectrum not as expected")<|MERGE_RESOLUTION|>--- conflicted
+++ resolved
@@ -110,12 +110,6 @@
         with self.subTest('check M value'):
             self.assertEqual(self.res['M'], 7, "M not 7")
         with self.subTest('check aux spectrum value'):
-<<<<<<< HEAD
-            self.assertTrue(relnorm(
-                np.sort_complex(self.expected['aux']),
-                np.sort_complex(np.around(self.res['aux'], 8))) < 8e-7,
-                            "aux spectrum not as expected")
-=======
             #self.assertTrue(check_array(
             #    np.sort_complex(np.around(self.res['aux'], 8)),
             #    np.sort_complex(self.expected['aux'])
@@ -123,7 +117,6 @@
             self.assertTrue(relnorm(np.sort_complex(np.around(self.res['aux'], 8)),
                                 np.sort_complex(np.around(self.expected['aux'], 8))),
                         'aux spec not as expected')
->>>>>>> 4a01d605
         with self.subTest('check K value'):
             self.assertEqual(self.res['K'], 11, "K not 11")
         with self.subTest('check main spectrum value'):
