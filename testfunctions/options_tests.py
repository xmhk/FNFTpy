--- conflicted
+++ resolved
@@ -40,20 +40,13 @@
     def setUp(self):
         # remark: third element of lists are one single string each (print(repr(opts))). They may look confusing
         self.expected = dict(
-<<<<<<< HEAD
-            kdvv=[KdvvOptionsStruct, get_kdvv_options,
-                  "'bound_state_localization' : 1, 'niter' : 10, 'discspec_type' : 0, 'contspec_type' : 0, " \
-                  + "'normalization_flag' : 1, 'discretization' : 39, 'richardson_extrapolation_flag' : 0"],
-=======
-            kdvv=[KdvvOptionsStruct, get_kdvv_options, "'bound_state_localization' : 1, 'niter' : 10," \
-                  + " 'discspec_type' : 0, 'contspec_type' : 0, " \
-                  + "'normalization_flag' : 1, 'discretization' : 39, " \
-                  + "'richardson_extrapolation_flag' : 0"],
             manakovv=[ManakovvOptionsStruct, get_manakovv_options,
                       "'bound_state_filtering' : 2, 'bound_state_localization' : 2, 'niter' : 10, " \
                       + "'Dsub' : 0, 'discspec_type' : 0, 'contspec_type' : 0, 'normalization_flag' : 1, " \
                       + "'discretization' : 3, 'richardson_extrapolation_flag' : 0"],
->>>>>>> fabe2269
+            kdvv=[KdvvOptionsStruct, get_kdvv_options,
+                  "'bound_state_localization' : 1, 'niter' : 10, 'discspec_type' : 0, 'contspec_type' : 0, " \
+                  + "'normalization_flag' : 1, 'discretization' : 39, 'richardson_extrapolation_flag' : 0"],
             nsep=[NsepOptionsStruct, get_nsep_options,
                   "'localization' : 2, 'filtering' : 2, 'bounding_box' : [-inf inf -inf inf ]," \
                   + " 'max_evals' : 20, 'discretization' : 4, 'normalization_flag' : 1, 'floquet_range' : [-1.0 1.0 ], "
