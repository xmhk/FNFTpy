--- conflicted
+++ resolved
@@ -275,13 +275,11 @@
     AB = 1
     BOTH = 2
 
-<<<<<<< HEAD
 class fnft_nsep_loc(IntEnum):
     SUBSAMPLE_AND_REFINE = 0
     NEWTON = 1
     GRIDSEARCH = 2
     MIXED = 3
-=======
 
 class fnft_manakovv_dstype(IntEnum):
     NORMING_CONSTANTS = 0
@@ -298,5 +296,4 @@
 class fnft_manakovv_bsloc(IntEnum):
     FAST_EIGENVALUE = 0
     NEWTON = 1
-    SUBSAMPLE_AND_REFINE = 2
->>>>>>> 24e7e5d1
+    SUBSAMPLE_AND_REFINE = 2