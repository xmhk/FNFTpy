"""
This file is part of FNFTpy.
FNFTpy provides wrapper functions to interact with FNFT,
a library for the numerical computation of nonlinear Fourier transforms.

For FNFTpy to work, a copy of FNFT has to be installed.
For general information, source files and installation of FNFT,
visit FNFT's github page: https://github.com/FastNFT

For information about setup and usage of FNFTpy see README.md or documentation.

FNFTpy is free software; you can redistribute it and/or
modify it under the terms of the version 2 of the GNU General
Public License as published by the Free Software Foundation.

FNFTpy is distributed in the hope that it will be useful,
but WITHOUT ANY WARRANTY; without even the implied warranty of
MERCHANTABILITY or FITNESS FOR A PARTICULAR PURPOSE.  See the
GNU General Public License for more details.

You should have received a copy of the GNU General Public License
along with this program. If not, see <http://www.gnu.org/licenses/>.

Contributors:

Christoph Mahnke, 2018, 2019

"""

from .typesdef import *
from .options_handling import get_kdvv_options
from .auxiliary import get_lib_path, check_return_code, get_winmode_param


<<<<<<< HEAD
def kdvv(u, tvec, K=128, M=128, Xi1=-2, Xi2=2, dis=None, bsl=None, bsg=None, niter=None, dst=None, cst=None, nf=None,
         ref=None):
=======
def kdvv(u, tvec, M=128, Xi1=-2, Xi2=2, dis=None, display_c_msg=True):
>>>>>>> 57e6bfb0
    """Calculate the Nonlinear Fourier Transform for the Korteweg-de Vries equation with vanishing boundaries.

    This function is intended to be 'convenient', which means it
    automatically calculates some variables needed to call the
    C-library and uses some default options.
    Own options can be set by passing optional arguments (see below).

    It converts all Python input into the C equivalent and returns the result from FNFT.
    If a more C-like interface is desired, the function 'kdvv_wrapper' can be used (see documentation there).

    Arguments:

    * u : numpy array holding the samples of the field to be analyzed
    * tvec : time vector

    Optional arguments:

    * K : number of bound states expected, default = 128

    * M : number of samples for the continuous spectrum to calculate, default = 128

    * Xi1, Xi2 : min and max frequency for the continuous spectrum, default = [-2,2]
<<<<<<< HEAD

    * dis : discretization, default = 39  (for details see FNFT documentation)

        - 0 = 2SPLIT2_MODAL_VANILLA
        - 1 = BO_VANILLA
        - 2 = 2SPLIT1A_VANILLA
        - 3 = 2SPLIT1B_VANILLA
        - 4 = 2SPLIT2A_VANILLA
        - 5 = 2SPLIT2B_VANILLA
        - 6 = 2SPLIT2S_VANILLA
        - 7 = 2SPLIT3A_VANILLA
        - 8 = 2SPLIT3B_VANILLA
        - 9 = 2SPLIT3S_VANILLA
        - 10 = 2SPLIT4A_VANILLA
        - 11 = 2SPLIT4B_VANILLA
        - 12 = 2SPLIT5A_VANILLA
        - 13 = 2SPLIT5B_VANILLA
        - 14 = 2SPLIT6A_VANILLA
        - 15 = 2SPLIT6B_VANILLA
        - 16 = 2SPLIT7A_VANILLA
        - 17 = 2SPLIT7B_VANILLA
        - 18 = 2SPLIT8A_VANILLA
        - 19 = 2SPLIT8B_VANILLA
        - 20 = 4SPLIT4A_VANILLA
        - 21 = 4SPLIT4B_VANILLA
        - 22 = CF4_2_VANILLA
        - 23 = CF4_3_VANILLA
        - 24 = CF5_3_VANILLA
        - 25 = CF6_4_VANILLA
        - 26 = ES4_VANILLA
        - 27 = TES4_VANILLA
        - 28 = 2SPLIT2_MODAL
        - 29 = BO
        - 30 = 2SPLIT1A
        - 31 = 2SPLIT1B
        - 32 = 2SPLIT2A
        - 33 = 2SPLIT2B
        - 34 = 2SPLIT2S
        - 35 = 2SPLIT3A
        - 36 = 2SPLIT3B
        - 37 = 2SPLIT3S
        - 38 = 2SPLIT4A
        - 39 = 2SPLIT4B
        - 40 = 2SPLIT5A
        - 41 = 2SPLIT5B
        - 42 = 2SPLIT6A
        - 43 = 2SPLIT6B
        - 44 = 2SPLIT7A
        - 45 = 2SPLIT7B
        - 46 = 2SPLIT8A
        - 47 = 2SPLIT8B
        - 48 = 4SPLIT4A
        - 49 = 4SPLIT4B
        - 50 = CF4_2
        - 51 = CF4_3
        - 52 = CF5_3
        - 53 = CF6_4
        - 54 = ES4
        - 55 = TES4

    * bsl : bound state localization, default=1

        - 0 = NEWTON
        - 1 = GRIDSEARCH_AND_REFINE

    * bsg : initial guesses for bound states, only effective if bsl=0, default=None

    * niter : number of iterations for Newton bound state location, default = 10

    * dst : type of discrete spectrum, default = 0

        - 0 = NORMING_CONSTANTS
        - 1 = RESIDUES
        - 2 = BOTH
        - 3 = skip computing discrete spectrum

    * cst : type of continuous spectrum, default = 0

        - 0 = REFLECTION_COEFFICIENT
        - 1 = AB
        - 2 = BOTH
        - 3 = skip computing continuous spectrum

    * nf : normalization flag, default =  1

        * 0 = off
        * 1 = on

    * ref : richardson extrapolation flag, default = 0

        * 0 = off
        * 1 = on
=======
    * dis: discretization, default = 17  (for details see FNFT documentation)

         * 0 = 2SPLIT1A
         * 1 = 2SPLIT1B
         * 2 = 2SPLIT2A
         * 3 = 2SPLIT2B
         * 4 = 2SPLIT2S
         * 5 = 2SPLIT3A
         * 6 = 2SPLIT3B
         * 7 = 2SPLIT3S
         * 8 = 2SPLIT4A
         * 9 = 2SPLIT4B
         * 10 = 2SPLIT5A
         * 11 = 2SPLIT5B
         * 12 = 2SPLIT6A
         * 13 = 2SPLIT6B
         * 14 = 2SPLIT7A
         * 15 = 2SPLIT7B
         * 16 = 2SPLIT8A
         * 17 = 2SPLIT8B
         * 18 = 4SPLIT4A
         * 19 = 4SPLIT4B
         * 20 = BO
         * 21 = CF4_2
         * 22 = CF4_3
         * 23 = CF5_3
         * 24 = CF6_4

    * display_c_msg : whether or not to show messages raised by the C-library, default = True
>>>>>>> 57e6bfb0

    Returns:

   * rdict : dictionary holding the fields:

       * return_value : return value from FNFT
       * cont_ref : continuous spectrum (reflection)
       * bound_states_num : number of bound states found
       * bound_states : array of bound states found
       * disc_norm : discrete spectrum - norming constants
       * disc_res : discrete spectrum - residues
       * cont_ref : continuous spectrum - reflection coefficient
       * cont_a : continuous spectrum - scattering coefficient a
       * cont_b : continuous spectrum - scattering coefficient b
       * options : KdvvOptionsStruct with options used

    """

    D = len(u)
    T1 = np.min(tvec)
    T2 = np.max(tvec)
<<<<<<< HEAD
    options = get_kdvv_options(dis=dis, bsl=bsl, niter=niter, dst=dst, cst=cst, nf=nf,
                               ref=ref)
    return kdvv_wrapper(D, u, T1, T2, K, M, Xi1, Xi2,
                        options, bsg=bsg)


def kdvv_wrapper(D, u, T1, T2, K, M, Xi1, Xi2,
                 options, bsg=None):
=======
    options = get_kdvv_options(dis=dis)
    return kdvv_wrapper(D, u, T1, T2, M, Xi1, Xi2,
                        K, options, display_c_msg=display_c_msg)


def kdvv_wrapper(D, u, T1, T2, M, Xi1, Xi2,
                 K, options, display_c_msg=True):
>>>>>>> 57e6bfb0
    """Calculate the Nonlinear Fourier Transform for the Korteweg-de Vries equation with vanishing boundaries.

    This function's interface mimics the behavior of the function 'fnft_kdvv' of FNFT.
    It converts all Python input into the C equivalent and returns the result from FNFT.
    If a more simplified version is desired, 'kdvv' can be used (see documentation there).

    Arguments:

    * D : number of samples
    * u : numpy array holding the samples of the field to be analyzed
    * T1, T2  : time positions of the first and the last sample
    * K : maximum number of bound states to calculate
    * M : number of values for the continuous spectrum to calculate
    * Xi1, Xi2 : min and max frequency for the continuous spectrum
    * options: options for kdvv as KdvvOptionsStruct. Can be generated e.g. with 'get_kdvv_options()'

    Optional Arguments:

    * bsg : lost or array of bound state guesses, only effective if bsl==1 (Newton
                         bound state localization) is activated. Default = None

    Optional Arguments:

    * display_c_msg : whether or not to show messages raised by the C-library, default = True

    Returns:

    * rdict : dictionary holding the fields:

        * return_value : return value from FNFT
        * cont_ref : continuous spectrum (reflection)
        * bound_states_num : number of bound states found
        * bound_states : array of bound states found
        * disc_norm : discrete spectrum - norming constants
        * disc_res : discrete spectrum - residues
        * cont_ref : continuous spectrum - reflection coefficient
        * cont_a : continuous spectrum - scattering coefficient a
        * cont_b : continuous spectrum - scattering coefficient b
        * options : KdvvOptionsStruct with options used
    """
<<<<<<< HEAD
=======

>>>>>>> 57e6bfb0
    fnft_clib = ctypes.CDLL(get_lib_path(), winmode=get_winmode_param())
    clib_kdvv_func = fnft_clib.fnft_kdvv
    clib_kdvv_func.restype = ctypes_int
    if not display_c_msg:  # suppress output from C-library
        clib_errwarn_setprintf = fnft_clib.fnft_errwarn_setprintf
        clib_errwarn_setprintf(ctypes_nullptr)
    kdvv_D = ctypes_uint(D)
    kdvv_u = np.zeros(kdvv_D.value, dtype=numpy_complex)
    kdvv_u[:] = u[:] + 0.0j
    kdvv_T = np.zeros(2, dtype=numpy_double)
    kdvv_T[0] = T1
    kdvv_T[1] = T2
    kdvv_M = ctypes_uint(M)
    kdvv_cont = np.zeros(M, dtype=numpy_complex)
    kdvv_Xi = np.zeros(2, dtype=numpy_double)
    kdvv_Xi[0] = Xi1
    kdvv_Xi[1] = Xi2
    kdvv_K = ctypes_uint(K)

    #
    # discrete spectrum -> reflection coefficient and / or residues
    #
    kdvv_bound_states_type = numpy_complex_arr_ptr
    kdvv_disc_spec_type = numpy_complex_arr_ptr
    if (options.discspec_type == fnft_kdvv_dstype.NORMING_CONSTANTS) \
            or (options.discspec_type == fnft_kdvv_dstype.RESIDUES):
        kdvv_discspec = np.zeros(K, dtype=numpy_complex)
        kdvv_boundstates = np.zeros(K, dtype=numpy_complex)
    elif options.discspec_type == fnft_kdvv_dstype.BOTH:
        # norming consts AND res
        kdvv_discspec = np.zeros(2 * K, dtype=numpy_complex)
        kdvv_boundstates = np.zeros(K, dtype=numpy_complex)
    else:  # no discrete spectrum
        kdvv_discspec = ctypes_nullptr
        kdvv_boundstates = ctypes_nullptr
        kdvv_bound_states_type = type(ctypes_nullptr)
        kdvv_disc_spec_type = type(ctypes_nullptr)

    #
    # for Newton refinement: use guesses, if provided.
    #
    if options.bound_state_localization == fnft_kdvv_bsloc.NEWTON:
        if bsg is not None:
            bsg_copy = np.array(bsg, dtype=np.complex128)
            if len(bsg_copy) > 0:
                ii = -1
                # copy as many of the guesses to bound state array
                while (ii < K - 1) and (ii < len(bsg_copy) - 1) and (ii < len(kdvv_boundstates) - 1):
                    ii = ii + 1
                    kdvv_boundstates[ii] = bsg_copy[ii]

    #
    # continuous spectrum -> reflection coefficient and / or a,b
    #
    kdvv_cont_spec_type = numpy_complex_arr_ptr
    if options.contspec_type == fnft_kdvv_cstype.REFLECTION_COEFFICIENT:
        kdvv_cont = np.zeros(kdvv_M.value, dtype=numpy_complex)
    elif options.contspec_type == fnft_kdvv_cstype.AB:
        kdvv_cont = np.zeros(2 * kdvv_M.value, dtype=numpy_complex)
    elif options.contspec_type == fnft_kdvv_cstype.BOTH:
        kdvv_cont = np.zeros(3 * kdvv_M.value, dtype=numpy_complex)
    else:
        # 3 or any other option: skip continuous spectrum -> pass NULL
        kdvv_cont = ctypes_nullptr
        kdvv_cont_spec_type = type(ctypes_nullptr)

    clib_kdvv_func.argtypes = [
        type(kdvv_D),  # D
        numpy_complex_arr_ptr,  # u
        numpy_double_arr_ptr,  # t
        type(kdvv_M),  # M
        kdvv_cont_spec_type,  # cont
        numpy_double_arr_ptr,  # Xi
        ctypes.POINTER(ctypes_uint),  # K_ptr
        kdvv_bound_states_type,  # numpy_complex_arr_ptr,  # boundstates
        kdvv_disc_spec_type,  # normconsts res
        ctypes.POINTER(KdvvOptionsStruct)]  # options ptr
    rv = clib_kdvv_func(
        kdvv_D,
        kdvv_u,
        kdvv_T,
        kdvv_M,
        kdvv_cont,
        kdvv_Xi,
        kdvv_K,
        kdvv_boundstates,
        kdvv_discspec,
        ctypes.byref(options))
    check_return_code(rv)
    K_new = kdvv_K.value  # number of bound states found
    rdict = {'return_value': rv,
             'bound_states_num': K_new,
             'bound_states': kdvv_boundstates[0:K_new],
             'options': repr(options)}
    #
    # depending on options: output of discrete spectrum
    #
    if options.discspec_type == fnft_kdvv_dstype.NORMING_CONSTANTS:
        rdict['disc_norm'] = kdvv_discspec[0:K_new]
    elif options.discspec_type == fnft_kdvv_dstype.RESIDUES:
        rdict['disc_res'] = kdvv_discspec[0:K_new]
    elif options.discspec_type == fnft_kdvv_dstype.BOTH:
        rdict['disc_norm'] = kdvv_discspec[0:K_new]
        rdict['disc_res'] = kdvv_discspec[K_new:2 * K_new]
    else:
        # no discrete spectrum calculated
        pass
    #
    # depending on options: output of continuous spectrum
    #
    if options.contspec_type == fnft_kdvv_cstype.REFLECTION_COEFFICIENT:
        rdict['cont_ref'] = kdvv_cont[0:M]
        # for backward compatibility reasons: include ref spectrum as 'cont'
        rdict['cont'] = kdvv_cont[0:M]
    elif options.contspec_type == fnft_kdvv_cstype.AB:
        rdict['cont_a'] = kdvv_cont[0:M]
        rdict['cont_b'] = kdvv_cont[M:2 * M]
    elif options.contspec_type == fnft_kdvv_cstype.BOTH:
        rdict['cont_ref'] = kdvv_cont[0:M]
        # for backward compatibility reasons: include ref spectrum as 'cont'
        rdict['cont'] = kdvv_cont[0:M]
        rdict['cont_a'] = kdvv_cont[M:2 * M]
        rdict['cont_b'] = kdvv_cont[2 * M:3 * M]
    else:
        # no cont. spectrum calculated
        pass
    return rdict<|MERGE_RESOLUTION|>--- conflicted
+++ resolved
@@ -32,12 +32,8 @@
 from .auxiliary import get_lib_path, check_return_code, get_winmode_param
 
 
-<<<<<<< HEAD
 def kdvv(u, tvec, K=128, M=128, Xi1=-2, Xi2=2, dis=None, bsl=None, bsg=None, niter=None, dst=None, cst=None, nf=None,
-         ref=None):
-=======
-def kdvv(u, tvec, M=128, Xi1=-2, Xi2=2, dis=None, display_c_msg=True):
->>>>>>> 57e6bfb0
+         ref=None, display_c_msg=True):
     """Calculate the Nonlinear Fourier Transform for the Korteweg-de Vries equation with vanishing boundaries.
 
     This function is intended to be 'convenient', which means it
@@ -45,6 +41,8 @@
     C-library and uses some default options.
     Own options can be set by passing optional arguments (see below).
 
+    Currently, only the continuous spectrum is calculated.
+
     It converts all Python input into the C equivalent and returns the result from FNFT.
     If a more C-like interface is desired, the function 'kdvv_wrapper' can be used (see documentation there).
 
@@ -60,7 +58,6 @@
     * M : number of samples for the continuous spectrum to calculate, default = 128
 
     * Xi1, Xi2 : min and max frequency for the continuous spectrum, default = [-2,2]
-<<<<<<< HEAD
 
     * dis : discretization, default = 39  (for details see FNFT documentation)
 
@@ -153,37 +150,8 @@
 
         * 0 = off
         * 1 = on
-=======
-    * dis: discretization, default = 17  (for details see FNFT documentation)
-
-         * 0 = 2SPLIT1A
-         * 1 = 2SPLIT1B
-         * 2 = 2SPLIT2A
-         * 3 = 2SPLIT2B
-         * 4 = 2SPLIT2S
-         * 5 = 2SPLIT3A
-         * 6 = 2SPLIT3B
-         * 7 = 2SPLIT3S
-         * 8 = 2SPLIT4A
-         * 9 = 2SPLIT4B
-         * 10 = 2SPLIT5A
-         * 11 = 2SPLIT5B
-         * 12 = 2SPLIT6A
-         * 13 = 2SPLIT6B
-         * 14 = 2SPLIT7A
-         * 15 = 2SPLIT7B
-         * 16 = 2SPLIT8A
-         * 17 = 2SPLIT8B
-         * 18 = 4SPLIT4A
-         * 19 = 4SPLIT4B
-         * 20 = BO
-         * 21 = CF4_2
-         * 22 = CF4_3
-         * 23 = CF5_3
-         * 24 = CF6_4
 
     * display_c_msg : whether or not to show messages raised by the C-library, default = True
->>>>>>> 57e6bfb0
 
     Returns:
 
@@ -205,24 +173,14 @@
     D = len(u)
     T1 = np.min(tvec)
     T2 = np.max(tvec)
-<<<<<<< HEAD
     options = get_kdvv_options(dis=dis, bsl=bsl, niter=niter, dst=dst, cst=cst, nf=nf,
                                ref=ref)
     return kdvv_wrapper(D, u, T1, T2, K, M, Xi1, Xi2,
-                        options, bsg=bsg)
+                        options, bsg=bsg, display_c_msg=True)
 
 
 def kdvv_wrapper(D, u, T1, T2, K, M, Xi1, Xi2,
-                 options, bsg=None):
-=======
-    options = get_kdvv_options(dis=dis)
-    return kdvv_wrapper(D, u, T1, T2, M, Xi1, Xi2,
-                        K, options, display_c_msg=display_c_msg)
-
-
-def kdvv_wrapper(D, u, T1, T2, M, Xi1, Xi2,
-                 K, options, display_c_msg=True):
->>>>>>> 57e6bfb0
+                 options, bsg=None, display_c_msg=True):
     """Calculate the Nonlinear Fourier Transform for the Korteweg-de Vries equation with vanishing boundaries.
 
     This function's interface mimics the behavior of the function 'fnft_kdvv' of FNFT.
@@ -241,12 +199,9 @@
 
     Optional Arguments:
 
+    * display_c_msg : whether or not to show messages raised by the C-library, default = True
     * bsg : lost or array of bound state guesses, only effective if bsl==1 (Newton
                          bound state localization) is activated. Default = None
-
-    Optional Arguments:
-
-    * display_c_msg : whether or not to show messages raised by the C-library, default = True
 
     Returns:
 
@@ -263,10 +218,6 @@
         * cont_b : continuous spectrum - scattering coefficient b
         * options : KdvvOptionsStruct with options used
     """
-<<<<<<< HEAD
-=======
-
->>>>>>> 57e6bfb0
     fnft_clib = ctypes.CDLL(get_lib_path(), winmode=get_winmode_param())
     clib_kdvv_func = fnft_clib.fnft_kdvv
     clib_kdvv_func.restype = ctypes_int
